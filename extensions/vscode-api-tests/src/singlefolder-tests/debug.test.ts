--- conflicted
+++ resolved
@@ -4,9 +4,9 @@
  *--------------------------------------------------------------------------------------------*/
 
 import * as assert from 'assert';
-import { debug, workspace, Disposable } from 'vscode';
+import { debug, workspace, Disposable, commands, window } from 'vscode';
 import { disposeAll } from '../utils';
-// import { basename } from 'path';
+import { basename } from 'path';
 
 suite('Debug', function () {
 
@@ -37,7 +37,6 @@
 		disposeAll(toDispose);
 	});
 
-<<<<<<< HEAD
 	test('start debugging', async function () {
 		assert.equal(debug.activeDebugSession, undefined);
 		let stoppedEvents = 0;
@@ -137,89 +136,6 @@
 		disposeAll(toDispose);
 		console.log('finished');
 	});
-=======
-	// test('start debugging', async function () {
-	// 	assert.equal(debug.activeDebugSession, undefined);
-	// 	let stoppedEvents = 0;
-	// 	let variablesReceived: () => void;
-	// 	let capabilitiesReceived: () => void;
-	// 	let initializedReceived: () => void;
-	// 	let configurationDoneReceived: () => void;
-
-	// 	const firstVariablesRetrieved = new Promise<void>(resolve => variablesReceived = resolve);
-	// 	const toDispose: Disposable[] = [];
-	// 	toDispose.push(debug.registerDebugAdapterTrackerFactory('node2', {
-	// 		createDebugAdapterTracker: () => ({
-	// 			onDidSendMessage: m => {
-	// 				if (m.event === 'stopped') {
-	// 					stoppedEvents++;
-	// 				}
-	// 				if (m.type === 'response' && m.command === 'variables') {
-	// 					variablesReceived();
-	// 				}
-	// 				if (m.event === 'capabilities') {
-	// 					capabilitiesReceived();
-	// 				}
-	// 				if (m.event === 'initialized') {
-	// 					initializedReceived();
-	// 				}
-	// 				if (m.command === 'configurationDone') {
-	// 					configurationDoneReceived();
-	// 				}
-	// 			}
-	// 		})
-	// 	}));
-
-	// 	const capabilitiesPromise = new Promise<void>(resolve => capabilitiesReceived = resolve);
-	// 	const initializedPromise = new Promise<void>(resolve => initializedReceived = resolve);
-	// 	const configurationDonePromise = new Promise<void>(resolve => configurationDoneReceived = resolve);
-	// 	// Do not await debug start to return due to https://github.com/microsoft/vscode/issues/90134
-	// 	debug.startDebugging(workspace.workspaceFolders![0], 'Launch debug.js');
-	// 	await capabilitiesPromise;
-	// 	await initializedPromise;
-	// 	await configurationDonePromise;
-
-	// 	assert.notEqual(debug.activeDebugSession, undefined);
-	// 	assert.equal(debug.activeDebugSession?.name, 'Launch debug.js');
-
-	// 	await firstVariablesRetrieved;
-	// 	assert.equal(stoppedEvents, 1);
-
-	// 	const secondVariablesRetrieved = new Promise<void>(resolve => variablesReceived = resolve);
-	// 	await commands.executeCommand('workbench.action.debug.stepOver');
-	// 	await secondVariablesRetrieved;
-	// 	assert.equal(stoppedEvents, 2);
-	// 	const editor = window.activeTextEditor;
-	// 	assert.notEqual(editor, undefined);
-	// 	assert.equal(basename(editor!.document.fileName), 'debug.js');
-
-	// 	const thirdVariablesRetrieved = new Promise<void>(resolve => variablesReceived = resolve);
-	// 	await commands.executeCommand('workbench.action.debug.stepOver');
-	// 	await thirdVariablesRetrieved;
-	// 	assert.equal(stoppedEvents, 3);
-
-	// 	const fourthVariablesRetrieved = new Promise<void>(resolve => variablesReceived = resolve);
-	// 	await commands.executeCommand('workbench.action.debug.stepInto');
-	// 	await fourthVariablesRetrieved;
-	// 	assert.equal(stoppedEvents, 4);
-
-	// 	const fifthVariablesRetrieved = new Promise<void>(resolve => variablesReceived = resolve);
-	// 	await commands.executeCommand('workbench.action.debug.stepOut');
-	// 	await fifthVariablesRetrieved;
-	// 	assert.equal(stoppedEvents, 5);
-
-	// 	let sessionTerminated: () => void;
-	// 	toDispose.push(debug.onDidTerminateDebugSession(() => {
-	// 		sessionTerminated();
-	// 	}));
-	// 	const sessionTerminatedPromise = new Promise<void>(resolve => sessionTerminated = resolve);
-	// 	await commands.executeCommand('workbench.action.debug.stop');
-	// 	await sessionTerminatedPromise;
-	// 	assert.equal(debug.activeDebugSession, undefined);
-
-	// 	disposeAll(toDispose);
-	// });
->>>>>>> 73aeb31e
 
 	test('start debugging failure', async function () {
 		let errorCount = 0;
